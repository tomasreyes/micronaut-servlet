--- conflicted
+++ resolved
@@ -3,11 +3,8 @@
 servletApi: Working with the Servlet API
 warDeployment:
   title: WAR Deployment
-<<<<<<< HEAD
   externalConfig: External Configuration
-=======
   warContext: WAR Context path
->>>>>>> 6da4214b
 jetty: Jetty Server
 tomcat: Tomcat Server
 undertow: Undertow Server
