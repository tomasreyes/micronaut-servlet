--- conflicted
+++ resolved
@@ -21,10 +21,7 @@
 import io.micronaut.servlet.http.BodyBuilder;
 import io.micronaut.servlet.http.ServletExchange;
 import io.micronaut.servlet.http.ServletHttpHandler;
-<<<<<<< HEAD
-=======
 import jakarta.inject.Named;
->>>>>>> 9f1b0ba9
 import jakarta.inject.Singleton;
 import jakarta.servlet.http.HttpServletRequest;
 import jakarta.servlet.http.HttpServletResponse;
@@ -66,8 +63,6 @@
         this(applicationContext, conversionService, ForkJoinPool.commonPool());
     }
 
-<<<<<<< HEAD
-=======
     /**
      * Default constructor.
      *
@@ -79,7 +74,6 @@
         this(applicationContext, ConversionService.SHARED);
     }
 
->>>>>>> 9f1b0ba9
     @Override
     protected ServletExchange<HttpServletRequest, HttpServletResponse> createExchange(
             HttpServletRequest request,
