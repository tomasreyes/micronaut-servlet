[versions]
micronaut = "4.7.5"
micronaut-docs = "2.0.0"
micronaut-test = "4.5.0"

groovy = "4.0.22"
spock = "2.3-groovy-4.0"

managed-servlet-api = '6.1.0'
kotest-runner = '5.9.1'
undertow = '2.3.18.Final'
<<<<<<< HEAD
tomcat = '11.0.0'
=======
tomcat = '10.1.33'
>>>>>>> 34f1be38
bcpkix = "1.70"

managed-jetty = '11.0.24'
<<<<<<< HEAD
managed-apache-http-core5 = "5.3.1"
micronaut-reactor = "3.5.0"
micronaut-security = "4.10.2"
micronaut-serde = "2.11.2"
micronaut-session = "4.4.0"
micronaut-validation = "4.7.0"
google-cloud-functions = '1.1.0'
micronaut-logging = "1.4.0"
=======

micronaut-reactor = "3.6.0"
micronaut-security = "4.11.1"
micronaut-serde = "2.12.0"
micronaut-session = "4.5.0"
micronaut-validation = "4.8.0"
google-cloud-functions = '1.1.0'
kotlin = "1.9.25"
micronaut-logging = "1.5.0"
>>>>>>> 34f1be38

# Micronaut
micronaut-gradle-plugin = "4.4.4"

kotlin = "1.9.25"

[libraries]
# Core
micronaut-core = { module = 'io.micronaut:micronaut-core-bom', version.ref = 'micronaut' }

boms-jetty = { module = 'org.eclipse.jetty:jetty-bom', version.ref = 'managed-jetty' }

managed-servlet-api = { module = 'jakarta.servlet:jakarta.servlet-api', version.ref = 'managed-servlet-api' }

micronaut-logging = { module = "io.micronaut.logging:micronaut-logging-bom", version.ref = "micronaut-logging" }
micronaut-reactor = { module = "io.micronaut.reactor:micronaut-reactor-bom", version.ref = "micronaut-reactor" }
micronaut-security = { module = "io.micronaut.security:micronaut-security-bom", version.ref = "micronaut-security" }
micronaut-serde = { module = "io.micronaut.serde:micronaut-serde-bom", version.ref = "micronaut-serde" }
micronaut-session = { module = "io.micronaut.session:micronaut-session-bom", version.ref = "micronaut-session" }
micronaut-validation = { module = "io.micronaut.validation:micronaut-validation-bom", version.ref = "micronaut-validation" }

junit-jupiter-engine = { module = 'org.junit.jupiter:junit-jupiter-engine' }
junit-platform-engine = { module = "org.junit.platform:junit-platform-suite-engine" }
kotlin-stdlib-jdk8 = { module = 'org.jetbrains.kotlin:kotlin-stdlib-jdk8' }
kotlin-reflect = { module = 'org.jetbrains.kotlin:kotlin-reflect' }

apache-http-core5 = { module = 'org.apache.httpcomponents.core5:httpcore5', version.ref = 'managed-apache-http-core5' }
tomcat-embed-core = { module = 'org.apache.tomcat.embed:tomcat-embed-core', version.ref = 'tomcat' }
undertow-servlet = { module = 'io.undertow:undertow-servlet', version.ref = 'undertow' }
jetty-servlet = { module = 'org.eclipse.jetty:jetty-servlet', version.ref = 'managed-jetty' }
jetty-http2-server = { module = 'org.eclipse.jetty.http2:http2-server', version.ref = 'managed-jetty' }
jetty-alpn-server = { module = 'org.eclipse.jetty:jetty-alpn-server', version.ref = 'managed-jetty' }
jetty-alpn-conscrypt-server = { module = 'org.eclipse.jetty:jetty-alpn-conscrypt-server', version.ref = 'managed-jetty' }
kotest-runner = { module = 'io.kotest:kotest-runner-junit5', version.ref = 'kotest-runner' }
bcpkix = { module = "org.bouncycastle:bcpkix-jdk15on", version.ref = "bcpkix" }

google-cloud-functions = { module = 'com.google.cloud.functions:functions-framework-api', version.ref = 'google-cloud-functions' }
# Gradle
gradle-micronaut = { module = "io.micronaut.gradle:micronaut-gradle-plugin", version.ref = "micronaut-gradle-plugin" }
gradle-kotlin = { module = "org.jetbrains.kotlin:kotlin-gradle-plugin", version.ref = "kotlin" }<|MERGE_RESOLUTION|>--- conflicted
+++ resolved
@@ -9,38 +9,21 @@
 managed-servlet-api = '6.1.0'
 kotest-runner = '5.9.1'
 undertow = '2.3.18.Final'
-<<<<<<< HEAD
 tomcat = '11.0.0'
-=======
-tomcat = '10.1.33'
->>>>>>> 34f1be38
 bcpkix = "1.70"
 
 managed-jetty = '11.0.24'
-<<<<<<< HEAD
 managed-apache-http-core5 = "5.3.1"
-micronaut-reactor = "3.5.0"
-micronaut-security = "4.10.2"
-micronaut-serde = "2.11.2"
-micronaut-session = "4.4.0"
-micronaut-validation = "4.7.0"
-google-cloud-functions = '1.1.0'
-micronaut-logging = "1.4.0"
-=======
-
 micronaut-reactor = "3.6.0"
 micronaut-security = "4.11.1"
 micronaut-serde = "2.12.0"
 micronaut-session = "4.5.0"
 micronaut-validation = "4.8.0"
 google-cloud-functions = '1.1.0'
-kotlin = "1.9.25"
 micronaut-logging = "1.5.0"
->>>>>>> 34f1be38
 
 # Micronaut
 micronaut-gradle-plugin = "4.4.4"
-
 kotlin = "1.9.25"
 
 [libraries]
